--- conflicted
+++ resolved
@@ -2,23 +2,16 @@
 
 import (
 	"bytes"
+	"context"
 	"encoding/json"
-<<<<<<< HEAD
 	"fmt"
 	"github.com/alecthomas/chroma/formatters/html"
 	"github.com/alecthomas/chroma/lexers"
 	"github.com/alecthomas/chroma/styles"
 	"github.com/leighmacdonald/steamid/v2/steamid"
 	"github.com/leighmacdonald/steamweb"
-	"github.com/pkg/errors"
 	"go.uber.org/zap"
-	"io"
 	"log"
-=======
-	"github.com/leighmacdonald/steamid/v2/steamid"
-	"github.com/leighmacdonald/steamweb"
-	"go.uber.org/zap"
->>>>>>> 210a6a00
 	"net/http"
 	"sort"
 	"strings"
@@ -26,7 +19,6 @@
 	"time"
 )
 
-<<<<<<< HEAD
 func init() {
 	http.HandleFunc("/bans", limit(getHandler(handleGetBans())))
 	http.HandleFunc("/summary", limit(getHandler(handleGetSummary())))
@@ -35,48 +27,12 @@
 	http.HandleFunc(profilesSlugUrl, limit(getHandler(handleGetProfiles())))
 }
 
-func get(ctx context.Context, url string, receiver interface{}) (*http.Response, error) {
-	req, errNewReq := http.NewRequestWithContext(ctx, "GET", url, nil)
-	if errNewReq != nil {
-		return nil, errors.Wrapf(errNewReq, "Failed to create request: %v", errNewReq)
-	}
-	req.Header.Set("Content-Type", "application/json")
-	client := &http.Client{
-		// Don't follow redirects
-		CheckRedirect: func(req *http.Request, via []*http.Request) error {
-			return http.ErrUseLastResponse
-		},
-	}
-	resp, errResp := client.Do(req)
-	if errResp != nil {
-		return nil, errors.Wrapf(errResp, "error during get: %v", errResp)
-	}
-
-	if receiver != nil {
-		body, errRead := io.ReadAll(resp.Body)
-		if errRead != nil {
-			return nil, errors.Wrapf(errNewReq, "error reading stream: %v", errRead)
-		}
-		defer func() {
-			if err := resp.Body.Close(); err != nil {
-				log.Panicf("Failed to close response body: %v", err)
-			}
-		}()
-		if errUnmarshal := json.Unmarshal(body, &receiver); errUnmarshal != nil {
-			return resp, errors.Wrapf(errUnmarshal, "Failed to decode json: %v", errUnmarshal)
-		}
-	}
-	return resp, nil
-}
-
 func onPostKick(w http.ResponseWriter, _ *http.Request) {
 	if _, errWrite := fmt.Fprintf(w, ""); errWrite != nil {
 		log.Printf("failed to write response body: %v\n", errWrite)
 	}
 }
 
-=======
->>>>>>> 210a6a00
 func sendItem(w http.ResponseWriter, req *http.Request, item any) {
 	resp, jsonErr := json.Marshal(item)
 	if jsonErr != nil {
@@ -93,7 +49,6 @@
 		steamIDQuery := req.URL.Query().Get("steam_id")
 		steamID, steamIDErr := steamid.SID64FromString(steamIDQuery)
 		if steamIDErr != nil || !steamID.Valid() {
-			logger.Error("Summary request invalid steamid", zap.String("steam_id", steamIDQuery))
 			http.Error(w, "Invalid steam id", http.StatusBadRequest)
 			return
 		}
@@ -196,7 +151,6 @@
 		steamIDQuery := req.URL.Query().Get("steam_id")
 		steamID, steamIDErr := steamid.SID64FromString(steamIDQuery)
 		if steamIDErr != nil {
-			logger.Error("GetProfile invalid steamid", zap.String("steam_id", steamIDQuery))
 			http.Error(w, "Invalid steam id", http.StatusBadRequest)
 			return
 		}
@@ -282,7 +236,6 @@
 func getHandler(wrappedFn func(http.ResponseWriter, *http.Request)) func(http.ResponseWriter, *http.Request) {
 	return func(w http.ResponseWriter, req *http.Request) {
 		if req.Method != http.MethodGet {
-			logger.Error("Invalid method", zap.String("method", req.Method))
 			http.Error(w, "Not found", http.StatusNotFound)
 			return
 		}
