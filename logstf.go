--- conflicted
+++ resolved
@@ -67,12 +67,7 @@
 		slog.Debug("Visiting", slog.String("url", r.URL.String()))
 	})
 
-	initialDelay := time.Millisecond * 750
-
-	parallelism := 1
-	if config.ProxiesEnabled {
-		parallelism = len(config.Proxies)
-	}
+	initialDelay := time.Millisecond * 500
 
 	paralellism := 1
 	if config.ProxiesEnabled {
@@ -82,11 +77,7 @@
 	if errLimit := scraper.Limit(&colly.LimitRule{ //nolint:exhaustruct
 		DomainGlob:  "*logs.tf",
 		Delay:       initialDelay,
-<<<<<<< HEAD
-		Parallelism: parallelism,
-=======
 		Parallelism: paralellism,
->>>>>>> dbef5161
 	}); errLimit != nil {
 		return nil, errors.Join(errLimit, errScrapeLimit)
 	}
