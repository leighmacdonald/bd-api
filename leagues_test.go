package main

import (
	"context"
	"github.com/leighmacdonald/steamid/v2/steamid"
	"github.com/stretchr/testify/require"
	"testing"
	"time"
)

const (
	testIDb4nny    = steamid.SID64(76561197970669109)
	testIDSquirrel = steamid.SID64(76561197961279983)
	testIDCamper   = steamid.SID64(76561197992870439)
)

func TestGetLogsTF(t *testing.T) {
	count, errLogs := getLogsTF(context.Background(), testIDb4nny)
	require.NoError(t, errLogs)
	require.Less(t, int64(13000), count)

	countZero, errLogsZero := getLogsTF(context.Background(), testIDb4nny+2)
	require.NoError(t, errLogsZero)
	require.Equal(t, int64(0), countZero)
}

func TestGetUGC(t *testing.T) {
	seasons, errLogs := getUGC(context.Background(), testIDb4nny)
	require.NoError(t, errLogs)
	require.GreaterOrEqual(t, 30, len(seasons))
}

func TestETF2L(t *testing.T) {
	c, cancel := context.WithTimeout(context.Background(), time.Second*25)
	defer cancel()
	seasons, err := getETF2L(c, testIDb4nny)
	require.NoError(t, err)
<<<<<<< HEAD
	require.Greater(t, len(seasons), 2)
}

func TestRGL(t *testing.T) {
	seasons, errSeasons := getRGL(context.Background(), 76561198084134025)
	require.NoError(t, errSeasons)
	require.LessOrEqual(t, 1, len(seasons))
=======
	require.Greater(t, len(seasons), 3)
>>>>>>> 210a6a00
}<|MERGE_RESOLUTION|>--- conflicted
+++ resolved
@@ -35,15 +35,11 @@
 	defer cancel()
 	seasons, err := getETF2L(c, testIDb4nny)
 	require.NoError(t, err)
-<<<<<<< HEAD
-	require.Greater(t, len(seasons), 2)
+	require.Greater(t, len(seasons), 3)
 }
 
 func TestRGL(t *testing.T) {
 	seasons, errSeasons := getRGL(context.Background(), 76561198084134025)
 	require.NoError(t, errSeasons)
 	require.LessOrEqual(t, 1, len(seasons))
-=======
-	require.Greater(t, len(seasons), 3)
->>>>>>> 210a6a00
 }